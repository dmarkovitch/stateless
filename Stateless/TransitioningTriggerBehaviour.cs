﻿using System;
using System.Collections.Generic;
using System.Linq;
using System.Text;

namespace Stateless
{
	public partial class StateMachine<TState, TTrigger>
	{
		internal class TransitioningTriggerBehaviour : TriggerBehaviour
		{
			readonly TState _destination;

			public TransitioningTriggerBehaviour(TTrigger trigger, TState destination, Func<bool> guard)
				: base(trigger, guard)
			{
				_destination = destination;
			}

<<<<<<< HEAD
			public override bool ResultsInTransitionFrom(TState source, object[] args, out TState destination)
			{
				destination = _destination;
				return true;
			}
		}
	}
=======
            public TransitioningTriggerBehaviour(TTrigger trigger, TState destination, Func<bool> guard)
                : this(trigger, destination, guard, string.Empty)
            {
            }

            public TransitioningTriggerBehaviour(TTrigger trigger, TState destination, Func<bool> guard, string description)
                : base(trigger, guard, description)
            {
                _destination = destination;
            }

            public override bool ResultsInTransitionFrom(TState source, object[] args, out TState destination)
            {
                destination = _destination;
                return true;
            }
        }
    }
>>>>>>> 5cba622c
}
<|MERGE_RESOLUTION|>--- conflicted
+++ resolved
@@ -1,48 +1,34 @@
-﻿using System;
-using System.Collections.Generic;
-using System.Linq;
-using System.Text;
-
-namespace Stateless
-{
-	public partial class StateMachine<TState, TTrigger>
-	{
-		internal class TransitioningTriggerBehaviour : TriggerBehaviour
-		{
-			readonly TState _destination;
-
-			public TransitioningTriggerBehaviour(TTrigger trigger, TState destination, Func<bool> guard)
-				: base(trigger, guard)
-			{
-				_destination = destination;
-			}
-
-<<<<<<< HEAD
-			public override bool ResultsInTransitionFrom(TState source, object[] args, out TState destination)
-			{
-				destination = _destination;
-				return true;
-			}
-		}
-	}
-=======
-            public TransitioningTriggerBehaviour(TTrigger trigger, TState destination, Func<bool> guard)
-                : this(trigger, destination, guard, string.Empty)
-            {
-            }
-
-            public TransitioningTriggerBehaviour(TTrigger trigger, TState destination, Func<bool> guard, string description)
-                : base(trigger, guard, description)
-            {
-                _destination = destination;
-            }
-
-            public override bool ResultsInTransitionFrom(TState source, object[] args, out TState destination)
-            {
-                destination = _destination;
-                return true;
-            }
-        }
-    }
->>>>>>> 5cba622c
-}
+﻿using System;
+using System.Collections.Generic;
+using System.Linq;
+using System.Text;
+
+namespace Stateless
+{
+	public partial class StateMachine<TState, TTrigger>
+	{
+		internal class TransitioningTriggerBehaviour : TriggerBehaviour
+		{
+			readonly TState _destination;
+
+            internal TState Destination { get { return _destination; } }
+
+            public TransitioningTriggerBehaviour(TTrigger trigger, TState destination, Func<bool> guard)
+                : this(trigger, destination, guard, string.Empty)
+            {
+            }
+
+            public TransitioningTriggerBehaviour(TTrigger trigger, TState destination, Func<bool> guard, string description)
+                : base(trigger, guard, description)
+            {
+                _destination = destination;
+            }
+
+			public override bool ResultsInTransitionFrom(TState source, object[] args, out TState destination)
+			{
+				destination = _destination;
+				return true;
+			}
+		}
+	}
+}