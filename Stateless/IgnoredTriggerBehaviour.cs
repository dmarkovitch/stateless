﻿using System;
using System.Collections.Generic;
using System.Linq;
using System.Text;

namespace Stateless
{
<<<<<<< HEAD
	public partial class StateMachine<TState, TTrigger>
	{
		internal class IgnoredTriggerBehaviour : TriggerBehaviour
		{
			public IgnoredTriggerBehaviour(TTrigger trigger, Func<bool> guard)
				: base(trigger, guard)
			{
			}
=======
    public partial class StateMachine<TState, TTrigger>
    {
        internal class IgnoredTriggerBehaviour : TriggerBehaviour
        {
            public IgnoredTriggerBehaviour(TTrigger trigger, Func<bool> guard)
                : this(trigger, guard, string.Empty)
            {
            }

            public IgnoredTriggerBehaviour(TTrigger trigger, Func<bool> guard, string description)
                : base(trigger, guard, description)
            {
            }
>>>>>>> 5cba622c

			public override bool ResultsInTransitionFrom(TState source, object[] args, out TState destination)
			{
				destination = default(TState);
				return false;
			}
		}
	}
}
<|MERGE_RESOLUTION|>--- conflicted
+++ resolved
@@ -1,40 +1,29 @@
-﻿using System;
-using System.Collections.Generic;
-using System.Linq;
-using System.Text;
-
-namespace Stateless
-{
-<<<<<<< HEAD
-	public partial class StateMachine<TState, TTrigger>
-	{
-		internal class IgnoredTriggerBehaviour : TriggerBehaviour
-		{
-			public IgnoredTriggerBehaviour(TTrigger trigger, Func<bool> guard)
-				: base(trigger, guard)
-			{
-			}
-=======
-    public partial class StateMachine<TState, TTrigger>
-    {
-        internal class IgnoredTriggerBehaviour : TriggerBehaviour
-        {
-            public IgnoredTriggerBehaviour(TTrigger trigger, Func<bool> guard)
-                : this(trigger, guard, string.Empty)
-            {
-            }
-
-            public IgnoredTriggerBehaviour(TTrigger trigger, Func<bool> guard, string description)
-                : base(trigger, guard, description)
-            {
-            }
->>>>>>> 5cba622c
-
-			public override bool ResultsInTransitionFrom(TState source, object[] args, out TState destination)
-			{
-				destination = default(TState);
-				return false;
-			}
-		}
-	}
-}
+﻿using System;
+using System.Collections.Generic;
+using System.Linq;
+using System.Text;
+
+namespace Stateless
+{
+    public partial class StateMachine<TState, TTrigger>
+    {
+        internal class IgnoredTriggerBehaviour : TriggerBehaviour
+        {
+            public IgnoredTriggerBehaviour(TTrigger trigger, Func<bool> guard)
+                : this(trigger, guard, string.Empty)
+            {
+            }
+
+            public IgnoredTriggerBehaviour(TTrigger trigger, Func<bool> guard, string description)
+                : base(trigger, guard, description)
+            {
+            }
+
+			public override bool ResultsInTransitionFrom(TState source, object[] args, out TState destination)
+			{
+				destination = default(TState);
+				return false;
+			}
+		}
+	}
+}